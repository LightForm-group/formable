--- conflicted
+++ resolved
@@ -2,20 +2,15 @@
 
 ## [0.1.18] - 2021.xx.xx
 
-<<<<<<< HEAD
 ### Added
 
+- Add option `include_yield_functions` to `LoadResponseSet.show_yield_functions_2D` and `LoadResponseSet.show_yield_functions_3D`, which is a list of fitted yield function indices to include in the visualisation.
 - Add `get_load_case_planar_2D` load case function.
 - Add option `strain_rate_mode` to `get_load_case_plane_strain`, which determines if the load case is defined by deformation gradient (`F_rate`), velocity gradient (`L`) or an approximation excluding the stress condition (`L_approx`), which is useful when we want to avoid using mixed boundary conditions.
 
 ### Changed
 
 - Functions `get_load_case_uniaxial`, `get_load_case_biaxial` and `get_load_case_plane_strain` have been refactored, documented and generalised where applicable. The returned `dict` from these functions now includes passing through `direction` and `rotation`. A new key `rotation_matrix` is the matrix representation of the rotation specified, if specified.
-=======
-### Added 
-
-- Add option `include_yield_functions` to `LoadResponseSet.show_yield_functions_2D` and `LoadResponseSet.show_yield_functions_3D`, which is a list of fitted yield function indices to include in the visualisation.
->>>>>>> 1ea07b71
 
 ## [0.1.17] - 2021.05.11
 
